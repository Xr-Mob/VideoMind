# VIDEOMIND-AI: FastAPI application for intelligent YouTube video analysis
# This application provides multimodal video analysis using Google's Gemini AI

import asyncio
import re
import json
import numpy as np
from pydantic import BaseModel, Field
from fastapi import FastAPI, HTTPException
from fastapi.middleware.cors import CORSMiddleware
import google.generativeai as genai
import os
from dotenv import load_dotenv
from youtube_transcript_api import YouTubeTranscriptApi  # type: ignore
from urllib.parse import urlparse, parse_qs
from typing import List, Optional
from pdf_generator import router as pdf_router

load_dotenv()

# --- Global In-Memory Storage for Video Embeddings ---
video_embeddings_store = {}

# Configure Gemini
try:
    gen_api_key = os.getenv("GEMINI_API_KEY")
    if not gen_api_key:
        raise ValueError("API Key not found in environment variables!")
    genai.configure(api_key=gen_api_key)
    # Text analysis model
    model = genai.GenerativeModel('gemini-2.5-flash')
    print("Gemini AI model initialized successfully")
except ValueError as e:
    print(f"Configuration Error: {e}")
<<<<<<< HEAD
    model = None
except Exception as e:
    print(f"Error initializing Gemini model: {e}")
    model = None
=======
    model =None
genai.configure(api_key=os.getenv("GEMINI_API_KEY"))
model = genai.GenerativeModel('gemini-1.5-flash')  # Using 1.5 flash for text analysis
>>>>>>> 654be5ed

app = FastAPI(
    title="VIDEOMIND-AI",
    description="API for multimodal video analysis",
    version="1.0.0"
)

app.add_middleware(
    CORSMiddleware,
    allow_origins=["http://localhost", "http://localhost:3000"],
    allow_credentials=True,
    allow_methods=["*"],
    allow_headers=["*"]
)

app.include_router(pdf_router)

# Request models
class UrlAnalyzeRequest(BaseModel):
    youtube_url: str

class ChatRequest(BaseModel):
    video_url: str
    query: str

class TimestampsRequest(BaseModel):
    video_url: str

# Response models
class Timestamp(BaseModel):
    time: str
    description: str
    seconds: int

class TimestampsResponse(BaseModel):
    success: bool
    timestamps: List[Timestamp]

class ChatResponse(BaseModel):
    success: bool
    response: str

class SummaryTimestamp(BaseModel):
    time: str
    description: str
    seconds: int
    text_position: int  # Position in the summary text

class VideoAnalysisResponse(BaseModel):
    success: bool
    video_url: str
    video_id: str
    video_summary: str
    summary_timestamps: List[SummaryTimestamp]
    has_transcript: bool

class VisualSearchRequest(BaseModel):
    youtube_url: str
    search_query: str

class VideoDescription(BaseModel):
    timestamp: int = Field(description="Timestamp in seconds for the described scene.")
    description: str = Field(description="Textual description of the visual content at this timestamp.")
    embedding: list[float] = Field(description="Embedding vector for the description.")

class VideoEmbeddingsResponse(BaseModel):
    video_id: str
    descriptions: list[VideoDescription]

class VisualSearchResult(BaseModel):
    timestamp: int
    description: str
    similarity_score: float

class VisualSearchResultsResponse(BaseModel):
    video_id: str
    search_query: str
    results: list[VisualSearchResult]

def extract_video_id(youtube_url: str) -> str:
    """Extract video ID from YouTube URL"""
    # Handle different YouTube URL formats
    if "youtu.be" in youtube_url:
        # Short URL format: https://youtu.be/VIDEO_ID
        video_id = youtube_url.split("/")[-1].split("?")[0]
    elif "youtube.com/watch" in youtube_url:
        # Standard format: https://www.youtube.com/watch?v=VIDEO_ID
        parsed_url = urlparse(youtube_url)
        video_id_list = parse_qs(parsed_url.query).get("v")
        if not video_id_list:
            raise ValueError("No video ID found in URL")
        video_id = video_id_list[0]
    else:
        raise ValueError("Invalid YouTube URL format")
    
    return video_id

async def get_video_transcript(video_id: str) -> Optional[str]:
    """Fetch transcript from YouTube"""
    try:
        # Get transcript
        transcript_list = await asyncio.to_thread(
            YouTubeTranscriptApi.get_transcript, video_id
        )
        
        # Combine all text
        full_transcript = " ".join([item['text'] for item in transcript_list])
        return full_transcript
    
    except Exception as e:
        print(f"Error fetching transcript: {e}")
        return None

def time_to_seconds(time_str: str) -> int:
    """Convert time string (MM:SS or HH:MM:SS) to seconds with validation"""
    try:
        parts = time_str.split(':')
        if len(parts) == 2:
            # MM:SS format
            minutes, seconds = map(int, parts)
            if minutes < 0 or seconds < 0 or seconds > 59:
                print(f"Invalid time format: {time_str}")
                return 0
            return minutes * 60 + seconds
        elif len(parts) == 3:
            # HH:MM:SS format
            hours, minutes, seconds = map(int, parts)
            if hours < 0 or minutes < 0 or minutes > 59 or seconds < 0 or seconds > 59:
                print(f"Invalid time format: {time_str}")
                return 0
            return hours * 3600 + minutes * 60 + seconds
        else:
            print(f"Invalid time format: {time_str}")
            return 0
    except (ValueError, TypeError) as e:
        print(f"Error converting time {time_str} to seconds: {e}")
        return 0

def validate_timestamps(timestamps: List[Timestamp], max_duration: Optional[int] = None) -> List[Timestamp]:
    """Validate and filter timestamps to ensure they're within valid ranges"""
    valid_timestamps = []
    
    for ts in timestamps:
        # Basic validation
        if ts.seconds < 0:
            print(f"Skipping timestamp with negative seconds: {ts.time} ({ts.seconds}s)")
            continue
            
        # If we have max duration, validate against it
        if max_duration and ts.seconds > max_duration:
            print(f"Skipping timestamp beyond video duration: {ts.time} ({ts.seconds}s) > {max_duration}s")
            continue
            
        # Validate time format
        if not re.match(r'^\d{1,2}:\d{2}(:\d{2})?$', ts.time):
            print(f"Skipping timestamp with invalid format: {ts.time}")
            continue
            
        valid_timestamps.append(ts)
    
    # Sort by seconds to ensure chronological order
    valid_timestamps.sort(key=lambda x: x.seconds)
    
    print(f"Validated {len(valid_timestamps)} timestamps out of {len(timestamps)}")
    return valid_timestamps

def extract_timestamps_from_summary(summary: str) -> List[SummaryTimestamp]:
    """Extract timestamps from summary text and create SummaryTimestamp objects"""
    timestamps = []
    
    # Pattern to match timestamps at the end of summary points in square brackets
    # Matches patterns like "description here. [1:30]", "bullet point. [2:15]", etc.
    patterns = [
        r'([^[]+?)\s*\[(\d{1,2}:\d{2}(?::\d{2})?)\]',  # "description. [1:30]" or "description. [1:30:45]"
        r'•\s*([^[]+?)\s*\[(\d{1,2}:\d{2}(?::\d{2})?)\]',  # "• bullet point. [1:30]"
    ]
    
    for pattern in patterns:
        matches = re.finditer(pattern, summary, re.IGNORECASE | re.MULTILINE)
        for match in matches:
            description = match.group(1).strip()
            time_str = match.group(2)
            start_pos = match.start()
            
            # Clean up description
            description = re.sub(r'\s+', ' ', description)
            if len(description) > 80:
                description = description[:77] + "..."
            
            timestamps.append(SummaryTimestamp(
                time=time_str,
                description=description,
                seconds=time_to_seconds(time_str),
                text_position=start_pos
            ))
    
    # Remove duplicates and sort by position
    unique_timestamps = []
    seen_positions = set()
    for ts in timestamps:
        if ts.text_position not in seen_positions:
            unique_timestamps.append(ts)
            seen_positions.add(ts.text_position)
    
    return sorted(unique_timestamps, key=lambda x: x.text_position)

async def generate_video_summary_with_timestamps(transcript: Optional[str], video_url: str) -> tuple[str, List[SummaryTimestamp]]:
    """Generate summary using Gemini with timestamps included"""
    if not transcript:
        return "Unable to generate summary: No transcript available for this video. The video might not have captions enabled.", []
    
    # Limit transcript length to avoid token limits
    max_chars = 15000
    if len(transcript) > max_chars:
        transcript = transcript[:max_chars] + "..."
    
    prompt = f"""
    Please provide a comprehensive summary of this YouTube video based on its transcript.
    
    IMPORTANT: For each summary point, add the timestamp at the END of that point, not within the text.
    Use this exact format for each summary point:
    
    **Overview:**
    A brief 2-3 sentence overview of what the video is about. [0:00]
    
    **Key Topics:**
    • Main topic 1 description here. [1:30]
    • Main topic 2 description here. [2:15]
    • Main topic 3 description here. [4:20]
    (Include 3-5 key topics with timestamps at the end of each bullet point)
    
    **Main Takeaways:**
    The most important conclusions or lessons from the video. [3:45]
    Additional key insights worth mentioning. [6:20]
    
    **Notable Details:**
    Any important facts, recommendations, or specific details worth mentioning. [1:30]
    Additional practical examples or demonstrations. [4:15]
    
    Rules:
    - Put timestamps in square brackets at the END of each summary point
    - Use MM:SS format (e.g., [1:30], [4:20])
    - Do NOT put timestamps in the middle of sentences
    - Each bullet point or paragraph should end with its relevant timestamp
    - Keep the summary flowing naturally without timestamp interruptions
    
    Video URL: {video_url}
    
    Transcript: {transcript}
    """
    
    try:
        response = await asyncio.to_thread(
            model.generate_content, prompt
        )
        summary = response.text
        
        # Extract timestamps from the generated summary
        timestamps = extract_timestamps_from_summary(summary)
        
        return summary, timestamps
    except Exception as e:
        print(f"Error generating summary: {e}")
        raise

# Function to calculate cosine similarity between two vectors
def cosine_similarity(vec1: list[float], vec2: list[float]) -> float:
    """Calculates the cosine similarity between two vectors."""
    v1 = np.array(vec1)
    v2 = np.array(vec2)
    dot_product = np.dot(v1, v2)
    norm_v1 = np.linalg.norm(v1)
    norm_v2 = np.linalg.norm(v2)
    if norm_v1 == 0 or norm_v2 == 0:
        return 0.0 # Avoid division by zero
    return dot_product / (norm_v1 * norm_v2)

async def generate_chat_response(transcript: Optional[str], query: str, video_url: str) -> str:
    """Generate chat response using Gemini"""
    if not transcript:
        return "I'm sorry, but I don't have access to the video transcript to answer your question. The video might not have captions enabled."
    
    max_chars = 10000
    if len(transcript) > max_chars:
        transcript = transcript[:max_chars] + "..."
    
    prompt = f"""
    You are an AI assistant helping users understand a YouTube video. Answer the user's question based on the video transcript.
    
    **Instructions:**
    - Provide a helpful and accurate answer based on the video content
    - Use markdown formatting to structure your response clearly
    - Use **bold** for emphasis and important points
    - Use bullet points (- or *) for lists
    - Use headers (# ## ###) to organize information
    - Use `code` for technical terms or examples
    - Use blockquotes (>) for important notes or quotes
    - If the question cannot be answered from the transcript, politely explain that the information is not available in the video
    
    Video URL: {video_url}
    User Question: {query}
    
    Video Transcript: {transcript}
    
    Please provide a well-formatted response using markdown.
    """
    
    try:
        response = await asyncio.to_thread(
            model.generate_content, prompt
        )
        return response.text
    except Exception as e:
        print(f"Error generating chat response: {e}")
        raise

async def generate_timestamps(transcript: Optional[str], video_url: str) -> List[Timestamp]:
    """Generate timestamps using Gemini"""
    if not transcript:
        return []
    
    # Limit transcript length to avoid token limits
    max_chars = 8000
    if len(transcript) > max_chars:
        transcript = transcript[:max_chars] + "..."
    
    prompt = f"""
    Based on the video transcript, create key timestamps that highlight important moments in the video.
    
    For each timestamp, provide:
    1. Time in MM:SS format (e.g., "01:30", "05:45")
    2. A brief description of what happens at that moment
    3. The time in seconds for navigation (e.g., 1:30 = 90 seconds)
    
    IMPORTANT: Return ONLY a valid JSON array with this exact format:
    [
        {{"time": "00:00", "description": "Introduction", "seconds": 0}},
        {{"time": "01:30", "description": "Main topic begins", "seconds": 90}},
        {{"time": "03:45", "description": "Key concept explanation", "seconds": 225}},
        {{"time": "05:20", "description": "Practical example", "seconds": 320}},
        {{"time": "07:10", "description": "Conclusion", "seconds": 430}}
    ]
    
    Rules:
    - Use MM:SS format for time (e.g., "01:30", "05:45")
    - Convert time to seconds correctly (e.g., 1:30 = 90 seconds)
    - Ensure seconds values are accurate and match the time format
    - Do not generate timestamps beyond reasonable video length (max 2 hours = 7200 seconds)
    - Prioritize logical and thematic boundaries when splitting the transcript
    - Avoid over-segmenting long videos; prefer fewer, more meaningful sections
    - For a 10-minute video, return around 3–5 sections
    - For a 30-minute video, return around 6–10 sections
    - For a 1-hour video, return around 8–15 sections
    - For a 2-hour video, return around 10–18 sections
    - Typical section length should be 3–6 minutes
    - Do not create sections shorter than 1 minute
    
    Video URL: {video_url}
    Transcript: {transcript}
    
    Return only the JSON array, no additional text or explanation.
    """
    
    try:
        if not model:
            print("Gemini model not available")
            return []
            
        response = await asyncio.to_thread(
            model.generate_content, prompt
        )
        
        response_text = response.text.strip()
        
        import json
        
        json_match = re.search(r'\[.*\]', response_text, re.DOTALL)
        if json_match:
            json_str = json_match.group(0)
            try:
                timestamps_data = json.loads(json_str)
                
                timestamps = []
                for item in timestamps_data:
                    if isinstance(item, dict) and 'time' in item and 'description' in item and 'seconds' in item:
                        # Validate the seconds value matches the time format
                        expected_seconds = time_to_seconds(item['time'])
                        if expected_seconds != item['seconds']:
                            print(f"Warning: Seconds mismatch for {item['time']}. Expected: {expected_seconds}, Got: {item['seconds']}")
                            # Use the calculated value instead
                            item['seconds'] = expected_seconds
                        
                        timestamps.append(Timestamp(
                            time=item['time'],
                            description=item['description'],
                            seconds=item['seconds']
                        ))
                
<<<<<<< HEAD
                # Validate timestamps before returning
                valid_timestamps = validate_timestamps(timestamps)
=======
                timestamps.sort(key=lambda x: x.seconds)
>>>>>>> 654be5ed
                
                print(f"Generated {len(valid_timestamps)} valid timestamps from Gemini response")
                return valid_timestamps
                
            except json.JSONDecodeError as e:
                print(f"Failed to parse JSON from Gemini response: {e}")
                print(f"Response text: {response_text}")
        
        # Fallback: try to extract timestamps using regex if JSON parsing fails
        print("JSON parsing failed, attempting regex extraction...")
        fallback_timestamps = extract_timestamps_from_text(response_text)
        valid_timestamps = validate_timestamps(fallback_timestamps)
        return valid_timestamps
        
    except Exception as e:
        print(f"Error generating timestamps: {e}")
        print(f"Response text: {response.text if hasattr(response, 'text') else 'No response text'}")
        return []

def extract_timestamps_from_text(text: str) -> List[Timestamp]:
    """Extract timestamps from text using regex patterns as fallback"""
    timestamps = []
    
    patterns = [
        # Pattern for "time": "MM:SS", "description": "...", "seconds": N
        r'"time":\s*"(\d{1,2}:\d{2})",\s*"description":\s*"([^"]+)",\s*"seconds":\s*(\d+)',
        # Pattern for time: "MM:SS", description: "...", seconds: N
        r'time:\s*"(\d{1,2}:\d{2})",\s*description:\s*"([^"]+)",\s*seconds:\s*(\d+)',
        # Pattern for MM:SS - description (seconds: N)
        r'(\d{1,2}:\d{2})\s*-\s*([^"]+)\s*\(seconds:\s*(\d+)\)',
        # Pattern for MM:SS: description
        r'(\d{1,2}:\d{2}):\s*([^\n]+)',
    ]
    
    for pattern in patterns:
        matches = re.finditer(pattern, text, re.IGNORECASE | re.MULTILINE)
        for match in matches:
            time_str = match.group(1)
            description = match.group(2).strip()
            
            # Validate time format
            if not re.match(r'^\d{1,2}:\d{2}(:\d{2})?$', time_str):
                print(f"Skipping invalid time format in regex extraction: {time_str}")
                continue
            
            # Get seconds value
            if len(match.groups()) > 2:
                try:
                    seconds = int(match.group(3))
                    # Validate that seconds match the time format
                    expected_seconds = time_to_seconds(time_str)
                    if expected_seconds != seconds:
                        print(f"Warning: Seconds mismatch in regex extraction. Time: {time_str}, Expected: {expected_seconds}, Got: {seconds}")
                        seconds = expected_seconds
                except (ValueError, TypeError):
                    print(f"Invalid seconds value in regex extraction: {match.group(3)}")
                    seconds = time_to_seconds(time_str)
            else:
                seconds = time_to_seconds(time_str)
            
            # Validate seconds
            if seconds < 0:
                print(f"Skipping timestamp with negative seconds: {time_str}")
                continue
            
            # Reasonable upper limit (2 hours)
            if seconds > 7200:
                print(f"Skipping timestamp beyond reasonable limit: {time_str} ({seconds}s)")
                continue
            
            # Clean up description
            description = re.sub(r'\s+', ' ', description)
            if len(description) > 100:
                description = description[:97] + "..."
            
            timestamps.append(Timestamp(
                time=time_str,
                description=description,
                seconds=seconds
            ))
    
    # Remove duplicates and sort by seconds
    unique_timestamps = []
    seen_times = set()
    for ts in timestamps:
        if ts.time not in seen_times:
            unique_timestamps.append(ts)
            seen_times.add(ts.time)
    
    unique_timestamps.sort(key=lambda x: x.seconds)
    
    print(f"Extracted {len(unique_timestamps)} timestamps using regex fallback")
    return unique_timestamps

@app.post("/analyze_video")
async def analyze_youtube_video(request_data: UrlAnalyzeRequest):
    youtube_url = request_data.youtube_url
    
    if not youtube_url.startswith("http") or ("youtube.com" not in youtube_url and "youtu.be" not in youtube_url):
        raise HTTPException(status_code=400, detail="Invalid YouTube URL format provided.")
    
    try:
        # Extract video ID
        video_id = extract_video_id(youtube_url)
        print(f"Extracted video ID: {video_id}")
        
        # Get transcript
        print(f"Fetching transcript for video ID: {video_id}")
        transcript = await get_video_transcript(video_id)
        
        if not transcript:
            print("No transcript available for this video")
        
        # Generate summary with timestamps
        print("Generating summary with timestamps using Gemini...")
        summary, summary_timestamps = await generate_video_summary_with_timestamps(transcript, youtube_url)
        
        print("\n--- Gemini AI Response ---")
        print(summary)
        print(f"Extracted {len(summary_timestamps)} timestamps from summary")
        print("--------------------------")
        
        return VideoAnalysisResponse(
            success=True,
            video_url=youtube_url,
            video_id=video_id,
            video_summary=summary,
            summary_timestamps=summary_timestamps,
            has_transcript=bool(transcript)
        )
    
    except ValueError as e:
        raise HTTPException(status_code=400, detail=str(e))
    except Exception as e:
        print(f"An error occurred during video analysis: {e}")
        raise HTTPException(
            status_code=500,
            detail=f"Video analysis failed: {str(e)}. Please ensure the video URL is valid and try again."
        )
    
@app.post("/generate_embeddings", response_model=VideoEmbeddingsResponse)
async def generate_video_descriptions_and_embeddings(youtube_url_data: UrlAnalyzeRequest):
    youtube_url_string = youtube_url_data.youtube_url
    video_id = extract_video_id(youtube_url_string)
    if not video_id:
        raise HTTPException(status_code=400, detail="Invalid YouTube URL provided.")

    if not model:
        raise HTTPException(status_code=500, detail="Gemini AI video understanding model not initialized. Check API key.")

    try:
        description_prompt = """
        You are video analysis. For the provided video, generate a list of detailed visual descriptions for key moments, scenes, clothes, colors etc with accurate timestamps. Never provide a timestamp which is not in range of the video.
        For each description, provide a timestamp in seconds when the scene occurs. Aim for as many distinct descriptions covering different parts of the video's visual content, but never cross the limit of 200. 

        Format your response as a JSON array of objects, where each object has:
        - "timestamp": integer (seconds from the start of the video)
        - "description": string (a detailed visual description of the scene)

        Example JSON structure:
        [
            {
                "timestamp": 70,
                "description": "A wide shot of a cityscape with towering skyscrapers under a clear blue sky."
            },
            {
                "timestamp": 45,
                "description": "A close-up of a person's hands typing rapidly on a glowing holographic keyboard."
            }
        ]
        
        Important:
        - Use integer seconds (not MM:SS format) for timestamps
        - Ensure timestamps are within the video duration
        - Provide detailed visual descriptions
        - Limit to maximum 200 descriptions
        """
        
        print(f"Generating visual descriptions for '{youtube_url_string}' using 'gemini-2.0-flash'...")

        gemini_response = await asyncio.to_thread(
            lambda: model.generate_content( # Using video_understanding_model
                contents=[
                    {
                        "file_data": {
                            "file_uri": youtube_url_string,
                            "mime_type": "video/mp4"
                        }
                    },
                    {"text": description_prompt}
                ],
                generation_config={
                    "response_mime_type": "application/json",
                    "response_schema": {
                        "type": "ARRAY",
                        "items": {
                            "type": "OBJECT",
                            "properties": {
                                "timestamp": {"type": "INTEGER"},
                                "description": {"type": "STRING"}
                            },
                            "required": ["timestamp", "description"]
                        }
                    }
                }
            )
        )

        raw_descriptions_json = gemini_response.candidates[0].content.parts[0].text
        parsed_descriptions = json.loads(raw_descriptions_json)

        embedded_descriptions = []
        for desc_obj in parsed_descriptions:
            description_text = desc_obj["description"]
            timestamp = desc_obj["timestamp"]

            print(f"Embedding description for timestamp {timestamp}: '{description_text[:50]}...'")
            
            embedding_response = await asyncio.to_thread(
                lambda: genai.embed_content(
                    model='models/embedding-001',
                    content=description_text,
                    task_type="RETRIEVAL_DOCUMENT"
                )
            )
            embedding_vector = embedding_response['embedding']
            
            # Create a VideoDescription object and append
            vd = VideoDescription(
                timestamp=timestamp,
                description=description_text,
                embedding=embedding_vector
            )
            embedded_descriptions.append(vd)
        
        # Store the generated embeddings in the global store for later search
        video_embeddings_store[video_id] = embedded_descriptions
        print(f"Stored {len(embedded_descriptions)} visual descriptions for video ID: {video_id}")

        return VideoEmbeddingsResponse(video_id=video_id, descriptions=embedded_descriptions)

    except Exception as e:
        print(f"An error occurred during video description and embedding generation: {e}")
        raise HTTPException(
            status_code=500,
            detail=f"Failed to generate video descriptions and embeddings: {e}. "
                   "Ensure the video is public and accessible, and Gemini API key is valid."
        )

# Perform Natural Language Visual Search
@app.post("/perform_visual_search", response_model=VisualSearchResultsResponse)
async def perform_visual_search(request_data: VisualSearchRequest):
    video_url_to_search = request_data.youtube_url
    search_query = request_data.search_query

    try:
        video_id = extract_video_id(video_url_to_search)
        if not video_id:
            raise HTTPException(status_code=400, detail="Invalid YouTube URL provided for search.")

        # Check if embeddings for this video are already stored
        if video_id not in video_embeddings_store or not video_embeddings_store[video_id]:
            raise HTTPException(
                status_code=404,
                detail=f"No visual embeddings found for video ID: {video_id}. "
                       "Please run the 'generate_video_descriptions_and_embeddings' endpoint first."
            )
        
        stored_descriptions = video_embeddings_store[video_id]

        # Generate embedding for the search query
        print(f"Generating embedding for search query: '{search_query}'")
        query_embedding_response = await asyncio.to_thread(
            lambda: genai.embed_content(
                model='models/embedding-001',
                content=search_query,
                task_type="RETRIEVAL_QUERY" # Recommended task type for queries
            )
        )
        query_embedding_vector = query_embedding_response['embedding']

        # Perform similarity search
        search_results = []
        for vd in stored_descriptions:
            similarity = cosine_similarity(query_embedding_vector, vd.embedding)
            search_results.append(VisualSearchResult(
                timestamp=vd.timestamp,
                description=vd.description,
                similarity_score=similarity
            ))
        
        # Sort results by similarity score in descending order
        search_results.sort(key=lambda x: x.similarity_score, reverse=True)

        # Return top N results (e.g., top 5)
        top_results = search_results[:3] # You can adjust N here

        print(f"Found {len(top_results)} visual search results for '{search_query}' in video {video_id}.")

        return VisualSearchResultsResponse(
            video_id=video_id,
            search_query=search_query,
            results=top_results
        )

    except ValueError as e:
        raise HTTPException(status_code=400, detail=str(e))
    except HTTPException: # Re-raise if it's already an HTTPException
        raise
    except Exception as e:
        print(f"An unexpected error occurred during visual search: {e}")
        raise HTTPException(
            status_code=500,
            detail=f"Visual search failed: {str(e)}. Please ensure your API key is valid and embeddings were generated."
        )

@app.post("/chat")
async def chat_with_video(request_data: ChatRequest):
    """Process chat queries about a video"""
    video_url = request_data.video_url
    query = request_data.query
    
    if not video_url or not query:
        raise HTTPException(status_code=400, detail="Video URL and query are required.")
    
    try:
        # Extract video ID
        video_id = extract_video_id(video_url)
        
        # Get transcript
        transcript = await get_video_transcript(video_id)
        
        # Generate response
        response = await generate_chat_response(transcript, query, video_url)
        
        return ChatResponse(
            success=True,
            response=response
        )
    
    except ValueError as e:
        raise HTTPException(status_code=400, detail=str(e))
    except Exception as e:
        print(f"An error occurred during chat: {e}")
        raise HTTPException(
            status_code=500,
            detail=f"Chat processing failed: {str(e)}"
        )

@app.post("/timestamps")
async def get_video_timestamps(request_data: TimestampsRequest):
    """Get timestamps for a video"""
    video_url = request_data.video_url
    
    if not video_url:
        raise HTTPException(status_code=400, detail="Video URL is required.")
    
    try:
        # Extract video ID
        video_id = extract_video_id(video_url)
        
        # Get transcript
        transcript = await get_video_transcript(video_id)
        
        # Generate timestamps
        timestamps = await generate_timestamps(transcript, video_url)
        
        return TimestampsResponse(
            success=True,
            timestamps=timestamps
        )
    
    except ValueError as e:
        raise HTTPException(status_code=400, detail=str(e))
    except Exception as e:
        print(f"An error occurred while generating timestamps: {e}")
        raise HTTPException(
            status_code=500,
            detail=f"Timestamp generation failed: {str(e)}"
        )

@app.get("/")
async def read_root():
    return {"message": "VIDEOMIND-AI backend is running!"}

@app.get("/health")
async def health_check():
    """Health check endpoint"""
    api_key_configured = bool(os.getenv("GEMINI_API_KEY"))
    return {
        "status": "healthy",
        "api_key_configured": api_key_configured
    }

if __name__ == "__main__":
    import uvicorn
    uvicorn.run(app, host="0.0.0.0", port=8001)<|MERGE_RESOLUTION|>--- conflicted
+++ resolved
@@ -32,16 +32,10 @@
     print("Gemini AI model initialized successfully")
 except ValueError as e:
     print(f"Configuration Error: {e}")
-<<<<<<< HEAD
     model = None
 except Exception as e:
     print(f"Error initializing Gemini model: {e}")
     model = None
-=======
-    model =None
-genai.configure(api_key=os.getenv("GEMINI_API_KEY"))
-model = genai.GenerativeModel('gemini-1.5-flash')  # Using 1.5 flash for text analysis
->>>>>>> 654be5ed
 
 app = FastAPI(
     title="VIDEOMIND-AI",
@@ -440,12 +434,8 @@
                             seconds=item['seconds']
                         ))
                 
-<<<<<<< HEAD
                 # Validate timestamps before returning
                 valid_timestamps = validate_timestamps(timestamps)
-=======
-                timestamps.sort(key=lambda x: x.seconds)
->>>>>>> 654be5ed
                 
                 print(f"Generated {len(valid_timestamps)} valid timestamps from Gemini response")
                 return valid_timestamps
