--- conflicted
+++ resolved
@@ -9,11 +9,8 @@
 from dotenv import load_dotenv
 from youtube_transcript_api import YouTubeTranscriptApi
 from urllib.parse import urlparse, parse_qs
-<<<<<<< HEAD
 from typing import List, Optional
-=======
 import re
->>>>>>> b2988f0f
 
 # Load environment variables
 load_dotenv()
@@ -41,7 +38,6 @@
 class UrlAnalyzeRequest(BaseModel):
     youtube_url: str
 
-<<<<<<< HEAD
 class ChatRequest(BaseModel):
     video_url: str
     query: str
@@ -76,11 +72,10 @@
     video_summary: str
     summary_timestamps: List[SummaryTimestamp]
     has_transcript: bool
-=======
+
 class QuestionRequest(BaseModel):
     video_url: str
     question: str
->>>>>>> b2988f0f
 
 def extract_video_id(youtube_url: str) -> str:
     """Extract video ID from YouTube URL"""
@@ -117,7 +112,6 @@
         # Return None if no transcript available
         return None
 
-<<<<<<< HEAD
 def time_to_seconds(time_str: str) -> int:
     """Convert time string (MM:SS or HH:MM:SS) to seconds"""
     parts = time_str.split(':')
@@ -174,22 +168,6 @@
 
 async def generate_video_summary_with_timestamps(transcript: Optional[str], video_url: str) -> tuple[str, List[SummaryTimestamp]]:
     """Generate summary using Gemini with timestamps included"""
-=======
-async def get_video_transcript_with_timestamps(video_id: str) -> list[dict]:
-    """Fetch transcript with timestamps from YouTube"""
-    try:
-        # Get transcript with timestamps
-        transcript_list = await asyncio.to_thread(
-            YouTubeTranscriptApi.get_transcript, video_id
-        )
-        return transcript_list
-    except Exception as e:
-        print(f"Error fetching transcript: {e}")
-        return []
-
-async def generate_video_summary(transcript: str, video_url: str) -> str:
-    """Generate summary using Gemini"""
->>>>>>> b2988f0f
     if not transcript:
         # If no transcript, provide a message
         return "Unable to generate summary: No transcript available for this video. The video might not have captions enabled.", []
