"use client";

import { useState, useEffect } from "react";

interface Timestamp {
  time: string; // Format: "MM:SS" or "HH:MM:SS"
  description: string;
  seconds: number; // Time in seconds for navigation
}

interface VideoTimestampsProps {
  videoUrl: string;
  isVisible: boolean;
  onTimestampClick?: (seconds: number) => void;
}

export function VideoTimestamps({ videoUrl, isVisible, onTimestampClick }: VideoTimestampsProps) {
  const [timestamps, setTimestamps] = useState<Timestamp[]>([]);
  const [isLoading, setIsLoading] = useState(false);
  const [error, setError] = useState("");

  // Fetch timestamps from backend when component becomes visible
  useEffect(() => {
    if (isVisible && videoUrl) {
      fetchTimestamps();
    }
  }, [isVisible, videoUrl]);

  const fetchTimestamps = async () => {
    setIsLoading(true);
    setError("");

    try {
      const response = await fetch("http://localhost:8000/timestamps", {
        method: "POST",
        headers: {
          "Content-Type": "application/json",
        },
        body: JSON.stringify({ video_url: videoUrl }),
      });

      if (!response.ok) {
        const errorData = await response.json();
        throw new Error(errorData.detail || `HTTP error! status: ${response.status}`);
      }

      const data = await response.json();
      
      if (data.success && data.timestamps) {
        setTimestamps(data.timestamps);
      } else {
        throw new Error("Failed to fetch timestamps");
      }
    } catch (err: any) {
      setError(err.message || "Failed to load timestamps");
      console.error("Error fetching timestamps:", err);
    } finally {
      setIsLoading(false);
    }
  };

  const formatTime = (timeString: string) => {
    // Ensure consistent formatting for display
    const parts = timeString.split(':');
    if (parts.length === 2) {
      // MM:SS format
      return timeString;
    } else if (parts.length === 3) {
      // HH:MM:SS format
      return timeString;
    }
    return timeString;
  };

  const handleTimestampClick = (timestamp: Timestamp) => {
    // Validate timestamp before navigation
    if (timestamp.seconds < 0) {
      console.warn(`Invalid timestamp: negative seconds (${timestamp.seconds})`);
      return;
    }
    
    // Reasonable upper limit (2 hours = 7200 seconds)
    if (timestamp.seconds > 7200) {
      console.warn(`Timestamp beyond reasonable limit: ${timestamp.time} (${timestamp.seconds}s)`);
      return;
    }
    
    // Call the parent callback to navigate the video
    if (onTimestampClick) {
      onTimestampClick(timestamp.seconds);
    }
  };

  if (!isVisible) return null;

  return (
<<<<<<< HEAD
    <div className="bg-white/[0.03] rounded-lg border border-white/[0.1] p-6 h-full flex flex-col">
      {/* Header */}
      <div className="mb-4">
=======
    <div className="h-full overflow-hidden bg-white/[0.03] rounded-lg border border-white/[0.1] flex flex-col">
      {/* Fixed Header */}
      <div className="flex-shrink-0 p-6 pb-4">
>>>>>>> a043893e
        <h3 className="text-lg font-medium text-white mb-2">Video Timestamps</h3>
        <p className="text-sm text-zinc-400">
          Click on any timestamp to jump to that moment in the video
        </p>
      </div>

      {/* Scrollable Content Area */}
<<<<<<< HEAD
      <div className="flex-1 overflow-hidden">
=======
      <div className="flex-1 overflow-hidden px-6">
>>>>>>> a043893e
        {/* Loading State */}
        {isLoading && (
          <div className="flex items-center justify-center h-full">
            <div className="flex items-center space-x-2">
              <div className="w-4 h-4 border-2 border-blue-500 border-t-transparent rounded-full animate-spin"></div>
              <span className="text-zinc-400">Loading timestamps...</span>
            </div>
<<<<<<< HEAD
          </div>
        )}

        {/* Error State */}
        {error && !isLoading && (
          <div className="p-4 bg-red-500/10 border border-red-500/20 rounded-lg mb-4">
            <p className="text-red-400 text-sm">{error}</p>
          </div>
        )}

        {/* Timestamps List */}
        {!isLoading && timestamps.length > 0 && (
          <div className="h-full overflow-y-auto" style={{ maxHeight: '400px' }}>
            <div className="space-y-3 pr-2">
              {timestamps.map((timestamp, index) => (
                <div
                  key={index}
                  className="flex items-center justify-between p-3 bg-white/[0.02] rounded-lg border border-white/[0.05] hover:bg-white/[0.05] transition-colors cursor-pointer"
                  onClick={() => handleTimestampClick(timestamp)}
                >
                  <div className="flex items-center space-x-4 min-w-0 flex-1">
                    <button
                      className="text-blue-400 hover:text-blue-300 font-mono text-sm font-medium transition-colors focus:outline-none focus:ring-2 focus:ring-blue-500 focus:ring-offset-2 focus:ring-offset-zinc-900 rounded px-2 py-1 flex-shrink-0"
                    >
                      {formatTime(timestamp.time)}
                    </button>
                    <span className="text-zinc-300 text-sm truncate">
                      {timestamp.description}
                    </span>
                  </div>
                  
                  <div className="flex items-center space-x-2 flex-shrink-0">
                    <span className="text-xs text-zinc-500">
                      #{index + 1}
                    </span>
                    <svg 
                      className="w-4 h-4 text-zinc-500" 
                      fill="none" 
                      stroke="currentColor" 
                      viewBox="0 0 24 24"
                    >
                      <path 
                        strokeLinecap="round" 
                        strokeLinejoin="round" 
                        strokeWidth={2} 
                        d="M8 12h.01M12 12h.01M16 12h.01M21 12c0 4.418-4.03 8-9 8a9.863 9.863 0 01-4.255-.949L3 20l1.395-3.72C3.512 15.042 3 13.574 3 12c0-4.418 4.03-8 9-8s9 3.582 9 8z" 
                      />
                    </svg>
=======
          </div>
        )}

        {/* Error State */}
        {error && !isLoading && (
          <div className="p-4 bg-red-500/10 border border-red-500/20 rounded-lg">
            <p className="text-red-400 text-sm">{error}</p>
          </div>
        )}

        {/* Timestamps List - Scrollable */}
        {!isLoading && timestamps.length > 0 && (
          <div className="h-full overflow-y-auto pr-2 pb-4 custom-scrollbar">
            <div className="space-y-3">
              {timestamps.map((timestamp, index) => (
                <div
                  key={index}
                  className="flex flex-col p-3 bg-white/[0.02] rounded-lg border border-white/[0.05] hover:bg-white/[0.05] transition-colors cursor-pointer group"
                  onClick={() => handleTimestampClick(timestamp)}
                >
                  <div className="flex items-center justify-between mb-2">
                    <span className="text-blue-400 hover:text-blue-300 font-mono text-sm font-medium transition-colors">
                      {formatTime(timestamp.time)}
                    </span>
                    
                    <span className="text-xs text-zinc-500">
                      #{index + 1}
                    </span>
                  </div>
                  
                  <div className="text-zinc-300 text-sm leading-relaxed break-words">
                    {timestamp.description}
>>>>>>> a043893e
                  </div>
                </div>
              ))}
            </div>
          </div>
        )}

        {/* Empty State */}
        {!isLoading && timestamps.length === 0 && !error && (
          <div className="flex items-center justify-center h-full">
<<<<<<< HEAD
            <p className="text-zinc-500">No timestamps available for this video.</p>
=======
            <p className="text-center text-zinc-500">No timestamps available for this video.</p>
>>>>>>> a043893e
          </div>
        )}
      </div>

<<<<<<< HEAD
      {/* Footer */}
      <div className="mt-4 pt-4 border-t border-white/[0.1]">
=======
      {/* Fixed Footer */}
      <div className="flex-shrink-0 p-6 pt-4 border-t border-white/[0.1]">
>>>>>>> a043893e
        <p className="text-xs text-zinc-500 text-center">
          {timestamps.length} timestamps available
        </p>
      </div>

      {/* Custom scrollbar styles */}
      <style jsx>{`
        .custom-scrollbar::-webkit-scrollbar {
          width: 6px;
        }
        
        .custom-scrollbar::-webkit-scrollbar-track {
          background: rgba(39, 39, 42, 0.3);
          border-radius: 3px;
        }
        
        .custom-scrollbar::-webkit-scrollbar-thumb {
          background: rgba(113, 113, 122, 0.5);
          border-radius: 3px;
        }
        
        .custom-scrollbar::-webkit-scrollbar-thumb:hover {
          background: rgba(113, 113, 122, 0.7);
        }
        
        /* Firefox */
        .custom-scrollbar {
          scrollbar-width: thin;
          scrollbar-color: rgba(113, 113, 122, 0.5) rgba(39, 39, 42, 0.3);
        }
      `}</style>
    </div>
  );
}<|MERGE_RESOLUTION|>--- conflicted
+++ resolved
@@ -94,15 +94,9 @@
   if (!isVisible) return null;
 
   return (
-<<<<<<< HEAD
     <div className="bg-white/[0.03] rounded-lg border border-white/[0.1] p-6 h-full flex flex-col">
       {/* Header */}
       <div className="mb-4">
-=======
-    <div className="h-full overflow-hidden bg-white/[0.03] rounded-lg border border-white/[0.1] flex flex-col">
-      {/* Fixed Header */}
-      <div className="flex-shrink-0 p-6 pb-4">
->>>>>>> a043893e
         <h3 className="text-lg font-medium text-white mb-2">Video Timestamps</h3>
         <p className="text-sm text-zinc-400">
           Click on any timestamp to jump to that moment in the video
@@ -110,11 +104,7 @@
       </div>
 
       {/* Scrollable Content Area */}
-<<<<<<< HEAD
       <div className="flex-1 overflow-hidden">
-=======
-      <div className="flex-1 overflow-hidden px-6">
->>>>>>> a043893e
         {/* Loading State */}
         {isLoading && (
           <div className="flex items-center justify-center h-full">
@@ -122,7 +112,6 @@
               <div className="w-4 h-4 border-2 border-blue-500 border-t-transparent rounded-full animate-spin"></div>
               <span className="text-zinc-400">Loading timestamps...</span>
             </div>
-<<<<<<< HEAD
           </div>
         )}
 
@@ -171,40 +160,6 @@
                         d="M8 12h.01M12 12h.01M16 12h.01M21 12c0 4.418-4.03 8-9 8a9.863 9.863 0 01-4.255-.949L3 20l1.395-3.72C3.512 15.042 3 13.574 3 12c0-4.418 4.03-8 9-8s9 3.582 9 8z" 
                       />
                     </svg>
-=======
-          </div>
-        )}
-
-        {/* Error State */}
-        {error && !isLoading && (
-          <div className="p-4 bg-red-500/10 border border-red-500/20 rounded-lg">
-            <p className="text-red-400 text-sm">{error}</p>
-          </div>
-        )}
-
-        {/* Timestamps List - Scrollable */}
-        {!isLoading && timestamps.length > 0 && (
-          <div className="h-full overflow-y-auto pr-2 pb-4 custom-scrollbar">
-            <div className="space-y-3">
-              {timestamps.map((timestamp, index) => (
-                <div
-                  key={index}
-                  className="flex flex-col p-3 bg-white/[0.02] rounded-lg border border-white/[0.05] hover:bg-white/[0.05] transition-colors cursor-pointer group"
-                  onClick={() => handleTimestampClick(timestamp)}
-                >
-                  <div className="flex items-center justify-between mb-2">
-                    <span className="text-blue-400 hover:text-blue-300 font-mono text-sm font-medium transition-colors">
-                      {formatTime(timestamp.time)}
-                    </span>
-                    
-                    <span className="text-xs text-zinc-500">
-                      #{index + 1}
-                    </span>
-                  </div>
-                  
-                  <div className="text-zinc-300 text-sm leading-relaxed break-words">
-                    {timestamp.description}
->>>>>>> a043893e
                   </div>
                 </div>
               ))}
@@ -215,22 +170,13 @@
         {/* Empty State */}
         {!isLoading && timestamps.length === 0 && !error && (
           <div className="flex items-center justify-center h-full">
-<<<<<<< HEAD
             <p className="text-zinc-500">No timestamps available for this video.</p>
-=======
-            <p className="text-center text-zinc-500">No timestamps available for this video.</p>
->>>>>>> a043893e
           </div>
         )}
       </div>
 
-<<<<<<< HEAD
       {/* Footer */}
       <div className="mt-4 pt-4 border-t border-white/[0.1]">
-=======
-      {/* Fixed Footer */}
-      <div className="flex-shrink-0 p-6 pt-4 border-t border-white/[0.1]">
->>>>>>> a043893e
         <p className="text-xs text-zinc-500 text-center">
           {timestamps.length} timestamps available
         </p>
